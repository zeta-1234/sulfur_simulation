--- conflicted
+++ resolved
@@ -15,14 +15,10 @@
     from matplotlib.figure import Figure, SubFigure
     from numpy.typing import NDArray
 
-<<<<<<< HEAD
-    from sulfur_simulation.scattering_calculation import SimulationParameters
-=======
     from sulfur_simulation.scattering_calculation import (
         SimulationParameters,
         SimulationResult,
     )
->>>>>>> 0c886b82
 
 
 def _get_delta_k(
@@ -83,11 +79,7 @@
 
 
 def plot_isf(
-<<<<<<< HEAD
-    x: np.ndarray[tuple[int, int], np.dtype[np.complex128]],
-=======
     x: list[np.ndarray[tuple[int, int], np.dtype[np.complex128]]],
->>>>>>> 0c886b82
     isf_params: ISFParameters,
     delta_k_index: int,
     t: np.ndarray,
@@ -105,10 +97,6 @@
         std_autocorrelation = all_autocorrelations.std(axis=0) / np.sqrt(denom)
 
     fig, ax = get_figure(ax=ax)
-<<<<<<< HEAD
-    autocorrelation = _get_autocorrelation(x[delta_k_index])
-    optimal_params = _fit_gaussian_decay(t=t, autocorrelation=autocorrelation)
-=======
 
     optimal_params = _fit_gaussian_decay(
         t=t,
@@ -128,7 +116,6 @@
             alpha=0.3,
             label="±1 std",
         )
->>>>>>> 0c886b82
 
     ax.plot(t, _gaussian_decay_function(t, *optimal_params), "r-", label="Fitted Curve")
     ax.legend()
@@ -156,11 +143,8 @@
         if len(valid_cutoffs := flat_indices[flat_indices >= shortest_valid_length]) > 0
         else flat_indices[0]
     )
-<<<<<<< HEAD
-=======
     if std_autocorrelation is not None:
         std_autocorrelation[std_autocorrelation == 0] = 1e-8
->>>>>>> 0c886b82
     optimal_params, _ = curve_fit(  # type: ignore types defined by curve_fit
         _gaussian_decay_function,
         t[:cutoff_index],
@@ -168,13 +152,10 @@
         p0=(1, -0.005, 1),
         bounds=([0, -np.inf, -np.inf], [np.inf, 0, np.inf]),
         maxfev=100000,
-<<<<<<< HEAD
-=======
         sigma=None
         if std_autocorrelation is None
         else std_autocorrelation[:cutoff_index],
         absolute_sigma=True,
->>>>>>> 0c886b82
     )
 
     return cast("NDArray[np.float64]", optimal_params)
@@ -185,17 +166,11 @@
     t: np.ndarray,
 ) -> np.ndarray:
     """Calculate dephasing rates for all amplitudes."""
-<<<<<<< HEAD
-    dephasing_rates = np.empty(len(amplitudes))
-    for i in trange(len(amplitudes)):
-        autocorrelation = _get_autocorrelation(amplitudes[i])
-=======
     all_amplitudes = np.array(amplitudes)
     mean_amplitudes = all_amplitudes.mean(axis=0)
     dephasing_rates = np.empty(len(mean_amplitudes))
     for i in trange(len(mean_amplitudes)):
         autocorrelation = _get_autocorrelation(mean_amplitudes[i])
->>>>>>> 0c886b82
         optimal_params = _fit_gaussian_decay(t=t, autocorrelation=autocorrelation)
         dephasing_rates[i] = optimal_params[1] * -1
     return dephasing_rates
@@ -232,15 +207,6 @@
 
     for t in trange(n_timesteps):
         coords = all_coords[positions[t].ravel()]
-<<<<<<< HEAD
-
-        phase = coords @ isf_params.delta_k_array.T
-
-        amp = isf_params.form_factor * np.exp(-1j * phase)
-        amplitudes[:, t] = np.sum(amp, axis=0)
-
-    return amplitudes
-=======
 
         phase = coords @ isf_params.delta_k_array.T
 
@@ -255,5 +221,4 @@
     results: list[SimulationResult],
 ) -> list[np.ndarray[tuple[int, int], np.dtype[np.complex128]]]:
     """Get amplitudes for all runs and return as a list."""
-    return [get_amplitudes(isf_params, positions=run.positions) for run in results]
->>>>>>> 0c886b82
+    return [get_amplitudes(isf_params, positions=run.positions) for run in results]