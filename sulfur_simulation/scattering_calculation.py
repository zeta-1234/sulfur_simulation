--- conflicted
+++ resolved
@@ -1,6 +1,5 @@
 from __future__ import annotations
 
-import warnings
 from dataclasses import dataclass
 from typing import TYPE_CHECKING
 
@@ -36,11 +35,6 @@
     "Dimension of lattice"
     n_particles: int
     """The number of particles"""
-<<<<<<< HEAD
-    rng_seed: int | None = None
-    """rng seed for reproducibility"""
-=======
->>>>>>> 0c886b82
     hopping_calculator: HoppingCalculator
 
     @property
@@ -99,26 +93,6 @@
     result: SimulationResult,
     initial_location: int,
     jump_idx: int,
-<<<<<<< HEAD
-    particle_positions: np.ndarray,
-) -> np.ndarray:
-    # TODO: this list should probably depend on the hopping calculator  # noqa: FIX002
-    jump = [
-        (-1, -1),
-        (-1, 0),
-        (-1, 1),
-        (0, -1),
-        (0, 0),
-        (0, 1),
-        (1, -1),
-        (1, 0),
-        (1, 1),
-    ][jump_idx]
-
-    initial_index = np.unravel_index(initial_position, particle_positions.shape)
-    final_idx = _get_next_index(initial_index, jump, particle_positions.shape)  # type: ignore[no-any-return]
-
-=======
 ) -> None:
     initial_index = np.unravel_index(initial_location, result.positions[idx].shape)
     final_idx = _get_next_index(
@@ -127,66 +101,10 @@
         result.positions[idx].shape,
     )
     result.attempted_jump_counter[jump_idx] += 1
->>>>>>> 0c886b82
     # if destination is full, don't do anything
     if result.positions[idx][final_idx]:
         return
 
-<<<<<<< HEAD
-    particle_positions[final_idx] = True
-    particle_positions[initial_index] = False
-    jump_counter[jump_idx] += 1
-    return particle_positions
-
-
-CUMULATIVE_PROBABILITY_THRESHOLD = 0.5
-
-
-def _assert_cumulative_probability_valid(cumulative_probabilities: np.ndarray) -> None:
-    if cumulative_probabilities[-1] > 1:
-        msg = f"Invalid probability distribution, total probability ({cumulative_probabilities[-1]}) exceeds 1"
-        raise ValueError(msg)
-    if cumulative_probabilities[-1] > CUMULATIVE_PROBABILITY_THRESHOLD:
-        warnings.warn(
-            f"Cumulative probability = {cumulative_probabilities[-1]}, "
-            f"is larger than reccommended threshold {CUMULATIVE_PROBABILITY_THRESHOLD}",
-            stacklevel=2,
-        )
-
-
-sampled_jumps = np.zeros(9)
-
-
-def _update_positions(
-    particle_positions: np.ndarray[tuple[int, int], np.dtype[np.bool_]],
-    jump_probabilities: np.ndarray,
-    rng: Generator,
-) -> np.ndarray:
-    true_locations = np.flatnonzero(particle_positions)
-    particle_indices = rng.permutation(len(true_locations))  # randomize order
-    n_jumps = jump_probabilities.shape[1]
-
-    for idx in particle_indices:
-        initial_location = int(true_locations[idx])  # ensure it's a scalar int
-        move_probs = jump_probabilities[idx]
-
-        stay_prob = max(0.0, 1.0 - move_probs.sum())
-        probs = np.append(move_probs, stay_prob)
-
-        # Just a check
-        cumulative_probabilities = np.cumsum(move_probs)
-        _assert_cumulative_probability_valid(cumulative_probabilities)
-
-        jump_idx = rng.choice(len(probs), p=probs)
-
-        if jump_idx < n_jumps:
-            sampled_jumps[jump_idx] += 1
-            particle_positions = _make_jump(
-                jump_idx=jump_idx,
-                particle_positions=particle_positions,
-                initial_position=initial_location,
-            )
-=======
     result.jump_count[jump_idx] += 1
     result.positions[idx][final_idx] = True
     result.positions[idx][initial_index] = False
@@ -213,7 +131,6 @@
         move_probabilities = jump_probabilities[loc_idx]
 
         _assert_cumulative_probability_valid(move_probabilities)
->>>>>>> 0c886b82
 
         jump_idx = rng.choice(len(move_probabilities), p=move_probabilities)
         stationary_index = 4
