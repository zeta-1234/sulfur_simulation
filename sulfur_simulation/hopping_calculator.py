--- conflicted
+++ resolved
@@ -2,10 +2,7 @@
 
 import warnings
 from abc import ABC, abstractmethod
-<<<<<<< HEAD
-=======
 from dataclasses import dataclass
->>>>>>> 0c886b82
 from functools import cached_property
 from typing import TYPE_CHECKING, cast, override
 
@@ -16,10 +13,6 @@
     root_scalar,  # type: ignore[reportMissingTypeStubs]
 )
 
-<<<<<<< HEAD
-if TYPE_CHECKING:
-    from collections.abc import Callable
-=======
 from sulfur_simulation.scattering_calculation import JUMP_DIRECTIONS
 
 if TYPE_CHECKING:
@@ -85,7 +78,6 @@
                 0,
             ]
         )
->>>>>>> 0c886b82
 
 
 class HoppingCalculator(ABC):
@@ -99,11 +91,6 @@
 class BaseRateHoppingCalculator(HoppingCalculator):
     """Class for calculating hopping probabilities in a square lattice."""
 
-<<<<<<< HEAD
-    def __init__(self, baserate: tuple[float, float], temperature: float) -> None:
-        self._straight_baserate = baserate[0]
-        self._diagonal_baserate = baserate[1]
-=======
     def __init__(
         self,
         *,
@@ -112,7 +99,6 @@
         lattice_directions: tuple[np.ndarray, np.ndarray],
     ) -> None:
         self._baserate = baserate
->>>>>>> 0c886b82
         self._temperature = temperature
         self._lattice_directions = lattice_directions
 
@@ -158,15 +144,6 @@
             - energies[rows, cols][:, None]
         )
 
-<<<<<<< HEAD
-        neighbor_rows = (rows[:, None] + delta[:, 0]) % positions.shape[0]
-        neighbor_cols = (cols[:, None] + delta[:, 1]) % positions.shape[1]
-        neighbor_energies = energies[neighbor_rows, neighbor_cols]
-        current_energies = energies[rows, cols][:, None]
-
-        max_exp_arg = np.log(1 / min(self._straight_baserate, self._diagonal_baserate))
-        beta = 1 / (2 * Boltzmann * self._temperature)
-        energy_difference = neighbor_energies - current_energies
         exponent = np.clip(-beta * energy_difference, a_min=None, a_max=max_exp_arg)
         if np.any(np.isclose(exponent, max_exp_arg)):
             warnings.warn(
@@ -174,22 +151,6 @@
                 stacklevel=2,
             )
 
-        base_rates = np.full(delta.shape[0], self._straight_baserate)
-        base_rates[[0, 2, 6, 8]] = self._diagonal_baserate
-        base_rates[4] = 0
-
-        rates = np.exp(exponent) * base_rates
-
-        if np.sum(rates) > 1.0:
-            rates /= np.sum(rates)
-=======
-        exponent = np.clip(-beta * energy_difference, a_min=None, a_max=max_exp_arg)
-        if np.any(np.isclose(exponent, max_exp_arg)):
-            warnings.warn(
-                "Some energy differences are too large, the resulting distribution may be inaccurate.",
-                stacklevel=2,
-            )
-
         rates = np.exp(exponent) * self._baserate.grid
 
         row_sums = rates.sum(axis=1)
@@ -202,7 +163,6 @@
 
         # Stationary probability
         rates[:, 4] = 1 - rates.sum(axis=1)
->>>>>>> 0c886b82
 
         return np.clip(rates, 0.0, 1.0)
 
@@ -217,8 +177,6 @@
 class LineDefectHoppingCalculator(BaseRateHoppingCalculator):
     """Hopping Calculator for a line defect in a square lattice."""
 
-<<<<<<< HEAD
-=======
     def __init__(
         self,
         *,
@@ -232,7 +190,6 @@
             lattice_directions=lattice_directions,
         )
 
->>>>>>> 0c886b82
     @override
     def _get_energy_landscape(
         self, positions: np.ndarray[tuple[int, int], np.dtype[np.bool_]]
@@ -243,39 +200,6 @@
         return energies
 
 
-<<<<<<< HEAD
-class InteractingHoppingCalculator(SquareHoppingCalculator):
-    """Hopping Calculator with a Lennard Jones potential between particles."""
-
-    def __init__(
-        self,
-        baserate: tuple[float, float],
-        temperature: float,
-        lattice_spacing: float,
-        interaction: Callable[[float], float],
-        cutoff_radius_potential: float = 1.6e-22,
-    ) -> None:
-        super().__init__(baserate, temperature)
-
-        self._lattice_spacing = lattice_spacing
-        self._interaction = interaction
-        self._cutoff_radius_potential = cutoff_radius_potential
-
-    @cached_property
-    def _potential_table(self) -> dict[tuple[int, int], float]:
-        """Create lookup table for interactin potential values."""
-        max_cutoff_radius = 6
-
-        def _energy_difference(r: float) -> float:
-            # subtract potential at infinity
-            return (
-                abs(
-                    self._interaction(r)
-                    - self._interaction(1000 * self._lattice_spacing)
-                )
-                - self._cutoff_radius_potential
-            )
-=======
 class InteractingHoppingCalculator(BaseRateHoppingCalculator):
     """Hopping Calculator with a Lennard Jones potential between particles in a square lattice."""
 
@@ -329,7 +253,6 @@
                 self._interaction(r) - self._interaction(1000 * self._lattice_spacing)
             )
             return abs_difference - self.cutoff_potential
->>>>>>> 0c886b82
 
         cutoff_radius = _find_cutoff_radius(
             energy_difference=_energy_difference,
@@ -339,20 +262,7 @@
 
         cutoff_radius = int(np.ceil(cutoff_radius / self._lattice_spacing))
 
-<<<<<<< HEAD
-        lookup: dict[tuple[int, int], float] = {}
-        for dx in range(-cutoff_radius, cutoff_radius + 1):
-            for dy in range(-cutoff_radius, cutoff_radius + 1):
-                if dx == 0 and dy == 0:
-                    continue
-                r = self._lattice_spacing * np.sqrt(dx**2 + dy**2)
-                if r <= cutoff_radius * self._lattice_spacing:
-                    lookup[dx, dy] = self._interaction(r)
-
-        return lookup
-=======
         return self._build_lj_lookup_table(cutoff_radius=cutoff_radius)
->>>>>>> 0c886b82
 
     @override
     def _get_energy_landscape(
